--- conflicted
+++ resolved
@@ -3,15 +3,11 @@
 import (
 	"bufio"
 	"bytes"
-<<<<<<< HEAD
 	"errors"
-=======
->>>>>>> 8a58168a
 	"fmt"
 	"io/ioutil"
 	"net"
 	"os"
-	"os/exec"
 	"path/filepath"
 	"strings"
 )
@@ -29,26 +25,13 @@
 // The ZooKeeper installation directory is specified by zkDir.
 // If this is empty, a system default will be used.
 //
-<<<<<<< HEAD
-// Server does not actually start the server. Instead it returns
-// a command line, suitable for passing to exec.Command,
-// for example.
-func Server(port int, dataDir, installedDir string) ([]string, error) {
-	cp, err := classPath(installedDir)
-	if err != nil {
-		return nil, err
-	}
-	logDir := filepath.Join(dataDir, "log")
-	if err = os.Mkdir(logDir, 0777); err != nil && err.(*os.PathError).Err != os.EEXIST {
-=======
 // CreateServer does not start the server.
-func CreateServer(port int, runDir, zkDir string) (*Server, os.Error) {
+func CreateServer(port int, runDir, zkDir string) (*Server, error) {
 	if err := os.Mkdir(runDir, 0777); err != nil {
 		return nil, err
 	}
 	srv := &Server{runDir: runDir, zkDir: zkDir}
 	if err := srv.writeLog4JConfig(); err != nil {
->>>>>>> 8a58168a
 		return nil, err
 	}
 	if err := srv.writeZooKeeperConfig(port); err != nil {
@@ -63,7 +46,7 @@
 // AttachServer creates a new ZooKeeper Server instance
 // to operate inside an existing run directory, runDir.
 // The directory must have been created with CreateServer.
-func AttachServer(runDir string) (*Server, os.Error) {
+func AttachServer(runDir string) (*Server, error) {
 	srv := &Server{runDir: runDir}
 	if err := srv.readZkDir(); err != nil {
 		return nil, fmt.Errorf("cannot read server install directory: %v", err)
@@ -71,7 +54,7 @@
 	return srv, nil
 }
 
-func (srv *Server) checkAvailability() os.Error {
+func (srv *Server) checkAvailability() error {
 	port, err := srv.networkPort()
 	if err != nil {
 		return fmt.Errorf("cannot get network port: %v", err)
@@ -86,7 +69,7 @@
 
 // networkPort returns the TCP port number that
 // the server is configured for.
-func (srv *Server) networkPort() (int, os.Error) {
+func (srv *Server) networkPort() (int, error) {
 	f, err := os.Open(srv.path("zoo.cfg"))
 	if err != nil {
 		return 0, err
@@ -107,7 +90,7 @@
 
 // command returns the command used to start the
 // ZooKeeper server.
-func (srv *Server) command() ([]string, os.Error) {
+func (srv *Server) command() ([]string, error) {
 	cp, err := srv.classPath()
 	if err != nil {
 		return nil, fmt.Errorf("cannot get class path: %v", err)
@@ -130,24 +113,12 @@
 log4j.appender.CONSOLE.layout.ConversionPattern=%d{ISO8601} - %-5p [%t:%C{1}@%L] - %m%n
 `
 
-<<<<<<< HEAD
-func writeLog4JConfig(dir string) (path string, err error) {
-	path = filepath.Join(dir, "log4j.properties")
-	err = ioutil.WriteFile(path, []byte(log4jProperties), 0666)
-	return
-}
-
-func writeZooKeeperConfig(dir string, port int) (path string, err error) {
-	path = filepath.Join(dir, "zoo.cfg")
-	err = ioutil.WriteFile(path, []byte(fmt.Sprintf(
-=======
-func (srv *Server) writeLog4JConfig() (err os.Error) {
+func (srv *Server) writeLog4JConfig() (err error) {
 	return ioutil.WriteFile(srv.path("log4j.properties"), []byte(log4jProperties), 0666)
 }
 
-func (srv *Server) writeZooKeeperConfig(port int) (err os.Error) {
+func (srv *Server) writeZooKeeperConfig(port int) (err error) {
 	return ioutil.WriteFile(srv.path("zoo.cfg"), []byte(fmt.Sprintf(
->>>>>>> 8a58168a
 		"tickTime=2000\n"+
 			"dataDir=%s\n"+
 			"clientPort=%d\n"+
@@ -155,14 +126,11 @@
 		srv.runDir, port)), 0666)
 }
 
-func (srv *Server) writeZkDir() os.Error {
+func (srv *Server) writeZkDir() error {
 	return ioutil.WriteFile(srv.path("zkdir.txt"), []byte(srv.zkDir), 0666)
 }
 
-<<<<<<< HEAD
-func classPath(dir string) ([]string, error) {
-=======
-func (srv *Server) readZkDir() os.Error {
+func (srv *Server) readZkDir() error {
 	data, err := ioutil.ReadFile(srv.path("zkdir.txt"))
 	if err != nil {
 		return err
@@ -171,9 +139,8 @@
 	return nil
 }
 
-func (srv *Server) classPath() ([]string, os.Error) {
+func (srv *Server) classPath() ([]string, error) {
 	dir := srv.zkDir
->>>>>>> 8a58168a
 	if dir == "" {
 		return systemClassPath()
 	}
@@ -202,13 +169,9 @@
 	return classPath, nil
 }
 
-<<<<<<< HEAD
+const zookeeperEnviron = "/etc/zookeeper/conf/environment"
+
 func systemClassPath() ([]string, error) {
-=======
-const zookeeperEnviron = "/etc/zookeeper/conf/environment"
-
-func systemClassPath() ([]string, os.Error) {
->>>>>>> 8a58168a
 	f, err := os.Open(zookeeperEnviron)
 	if f == nil {
 		return nil, err
@@ -253,11 +216,11 @@
 // checkDirectory returns an error if the given path
 // does not exist or is not a directory.
 func checkDirectory(path string) error {
-	if info, err := os.Stat(path); err != nil || !info.IsDirectory() {
-		if err == nil {
-			err = &os.PathError{Op: "stat", Path: path, Err: errors.New("is not a directory")}
-		}
-		return err
+	if info, err := os.Stat(path); err != nil || !info.IsDir() {
+		if err != nil {
+			return err
+		}
+		return &os.PathError{Op: "stat", Path: path, Err: errors.New("is not a directory")}
 	}
 	return nil
 }
