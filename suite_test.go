package zookeeper_test

import (
	"bufio"
	"fmt"
<<<<<<< HEAD
	. "launchpad.net/gocheck"
	"launchpad.net/gozk/zk"
=======
	zk "launchpad.net/gozk/zookeeper"
>>>>>>> 55435a12
	"os"
	"os/exec"
	"testing"
	"time"
)

func TestAll(t *testing.T) {
	TestingT(t)
}

var _ = Suite(&S{})

type S struct {
	zkArgs     []string
	zkTestRoot string
	zkTestPort int
	zkProcess  *os.Process // The running ZooKeeper process
	zkAddr     string

	handles     []*zk.Conn
	events      []*zk.Event
	liveWatches int
	deadWatches chan bool
}

var logLevel = 0 //zk.LOG_ERROR

func (s *S) init(c *C) (*zk.Conn, chan zk.Event) {
	conn, watch, err := zk.Dial(s.zkAddr, 5e9)
	c.Assert(err, IsNil)

	s.handles = append(s.handles, conn)

	event := <-watch

	c.Assert(event.Type, Equals, zk.EVENT_SESSION)
	c.Assert(event.State, Equals, zk.STATE_CONNECTED)

	bufferedWatch := make(chan zk.Event, 256)
	bufferedWatch <- event

	s.liveWatches += 1
	go func() {
	loop:
		for {
			select {
			case event, ok := <-watch:
				if !ok {
					close(bufferedWatch)
					break loop
				}
				select {
				case bufferedWatch <- event:
				default:
					panic("Too many events in buffered watch!")
				}
			}
		}
		s.deadWatches <- true
	}()

	return conn, bufferedWatch
}

func (s *S) SetUpTest(c *C) {
	c.Assert(zk.CountPendingWatches(), Equals, 0,
		Bug("Test got a dirty watch state before running!"))
	zk.SetLogLevel(logLevel)
}

func (s *S) TearDownTest(c *C) {
	// Close all handles opened in s.init().
	for _, handle := range s.handles {
		handle.Close()
	}

	// Wait for all the goroutines created in s.init() to terminate.
	for s.liveWatches > 0 {
		select {
		case <-s.deadWatches:
			s.liveWatches -= 1
		case <-time.After(5e9):
			panic("There's a locked watch goroutine :-(")
		}
	}

	// Reset the list of handles.
	s.handles = make([]*zk.Conn, 0)

	c.Assert(zk.CountPendingWatches(), Equals, 0,
		Bug("Test left live watches behind!"))
}

// We use the suite set up and tear down to manage a custom ZooKeeper
//
func (s *S) SetUpSuite(c *C) {
	var err error
	s.deadWatches = make(chan bool)

	s.zkTestRoot = c.MkDir()
	s.zkTestPort = 21812
	s.zkAddr = fmt.Sprint("localhost:", s.zkTestPort)

	s.zkArgs, err = zk.Server(s.zkTestPort, s.zkTestRoot, "")
	if err != nil {
		c.Fatal("Cannot set up server environment: ", err)
	}
	s.StartZK(c)
}

func (s *S) TearDownSuite(c *C) {
	s.StopZK()
}

func startLogger(c *C, cmd *exec.Cmd) {
	r, err := cmd.StdoutPipe()
	if err != nil {
		c.Fatal("cannot make output pipe:", err)
	}
	cmd.Stderr = cmd.Stdout
	bio := bufio.NewReader(r)
	go func() {
		for {
			line, err := bio.ReadSlice('\n')
			if err != nil {
				break
			}
			c.Log(line[0 : len(line)-1])
		}
	}()
}

func (s *S) StartZK(c *C) {
	cmd := exec.Command(s.zkArgs[0], s.zkArgs[1:]...)
	startLogger(c, cmd)
	err := cmd.Start()
	if err != nil {
		c.Fatal("Error starting zookeeper server: ", err)
	}
	s.zkProcess = cmd.Process
}

func (s *S) StopZK() {
	if s.zkProcess != nil {
		s.zkProcess.Kill()
		s.zkProcess.Wait(0)
	}
	s.zkProcess = nil
}<|MERGE_RESOLUTION|>--- conflicted
+++ resolved
@@ -3,12 +3,8 @@
 import (
 	"bufio"
 	"fmt"
-<<<<<<< HEAD
 	. "launchpad.net/gocheck"
-	"launchpad.net/gozk/zk"
-=======
 	zk "launchpad.net/gozk/zookeeper"
->>>>>>> 55435a12
 	"os"
 	"os/exec"
 	"testing"
